--- conflicted
+++ resolved
@@ -37,13 +37,9 @@
 [tool.poetry.extras]
 redis = ["aioredis"]
 memcache = ["aiomcache"]
-<<<<<<< HEAD
+dynamodb = ["aiobotocore"]
 all = ["aioredis","aiomcache"]
 
 [tool.black]
 line-length = 100
-target-version = ['py36', 'py37', 'py38', 'py39']
-=======
-dynamodb = ["aiobotocore"]
-all = ["aioredis","aiomcache"]
->>>>>>> 11f01a21
+target-version = ['py36', 'py37', 'py38', 'py39']